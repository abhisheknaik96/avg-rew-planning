--- conflicted
+++ resolved
@@ -1,24 +1,60 @@
 """Sample program that runs a dvi algorithm on a sample MDP."""
 import numpy as np
 
-<<<<<<< HEAD
-from src.differential_value_iteration.algorithms import algorithms
-from src.differential_value_iteration.environments import environments
-from src.differential_value_iteration.utils import run_alg, draw
+from differential_value_iteration.algorithms import algorithms
+from differential_value_iteration.environments import environments
+from differential_value_iteration.utils import run_alg, draw
 from pathlib import Path
-=======
+
 from differential_value_iteration.algorithms import algorithms
 from differential_value_iteration.environments import environments
  
 def run():
-  env = environments.ThreeLoopMRP()
-  alphas = np.arange(0.01, 1.01, 0.01)
-  convergence_flags = np.zeros(alphas.shape)
-  for _, alpha in enumerate(alphas):
-    print(f'Starting alpha:{alpha}', end=' ')
-    _, convergence,_ = algorithms.rvi_sync(3, env.P, env.R, max_iters=1000, ref_state=1, alpha=alpha) 
-    print(f'Converged? {convergence}')
->>>>>>> e2706fca
+	alphas = [1.0, 0.999, 0.99, 0.9, 0.7, 0.5, 0.3, 0.1, 0.01, 0.001]
+	betas = [1.0, 0.999, 0.99, 0.9, 0.7, 0.5, 0.3, 0.1, 0.01, 0.001]
+	max_iters = 100000
+	epsilon = 1e-7
+	plots_dir = "plots/"
+	Path(plots_dir).mkdir(parents=True, exist_ok=True)
+	envs = [environments.mrp1, environments.mrp2, environments.mrp3]
+	for env in envs:
+		init_v = np.zeros(env.num_states())
+		init_r_bar_scalar = 0
+		init_r_bar_vec = np.zeros(env.num_states())
+		results = exp_RVI_Evaluation(env, 'exec_sync', alphas, init_v, max_iters, epsilon, ref_idx=0)
+		draw(results, plots_dir + env.name + '_RVI_Evaluation_sync', alphas)
+		results = exp_RVI_Evaluation(env, 'exec_async', alphas, init_v, max_iters, epsilon, ref_idx=0)
+		draw(results, plots_dir + env.name + '_RVI_Evaluation_async', alphas)
+		results = exp_DVI_Evaluation(env, 'exec_sync', alphas, betas, init_v, init_r_bar_scalar, max_iters, epsilon)
+		draw(results, plots_dir + env.name + '_DVI_Evaluation_sync', alphas, betas)
+		results = exp_DVI_Evaluation(env, 'exec_async', alphas, betas, init_v, init_r_bar_scalar, max_iters, epsilon)
+		draw(results, plots_dir + env.name + '_DVI_Evaluation_async', alphas, betas)
+		results = exp_MDVI_Evaluation(env, 'exec_sync', alphas, betas, init_v, init_r_bar_vec, max_iters, epsilon)
+		draw(results, plots_dir + env.name + '_MDVI_Evaluation_sync', alphas, betas)
+		results = exp_MDVI_Evaluation(env, 'exec_async', alphas, betas, init_v, init_r_bar_vec, max_iters, epsilon)
+		draw(results, plots_dir + env.name + '_MDVI_Evaluation_async', alphas, betas)
+	
+	envs = [environments.mdp2]
+	for env in envs:
+		init_v = np.zeros(env.num_states())
+		init_r_bar_scalar = 0
+		init_r_bar_vec = np.zeros(env.num_states())
+		results = exp_RVI_Control(env, 'exec_sync', alphas, init_v, max_iters, epsilon, ref_idx=0)
+		draw(results, plots_dir + env.name + '_RVI_Control_sync', alphas)
+		results = exp_RVI_Control(env, 'exec_async', alphas, init_v, max_iters, epsilon, ref_idx=0)
+		draw(results, plots_dir + env.name + '_RVI_Control_async', alphas)
+		results = exp_DVI_Control(env, 'exec_sync', alphas, betas, init_v, init_r_bar_scalar, max_iters, epsilon)
+		draw(results, plots_dir + env.name + '_DVI_Control_sync', alphas, betas)
+		results = exp_DVI_Control(env, 'exec_async', alphas, betas, init_v, init_r_bar_scalar, max_iters, epsilon)
+		draw(results, plots_dir + env.name + '_DVI_Control_async', alphas, betas)
+		results = exp_MDVI_Control1(env, 'exec_sync', alphas, betas, init_v, init_r_bar_vec, max_iters, epsilon)
+		draw(results, plots_dir + env.name + '_MDVI_Control1_sync', alphas, betas)
+		results = exp_MDVI_Control1(env, 'exec_async', alphas, betas, init_v, init_r_bar_vec, max_iters, epsilon)
+		draw(results, plots_dir + env.name + '_MDVI_Control1_async', alphas, betas)
+		results = exp_MDVI_Control2(env, 'exec_sync', alphas, betas, init_v, init_r_bar_vec, max_iters, epsilon)
+		draw(results, plots_dir + env.name + '_MDVI_Control2_sync', alphas, betas)
+		results = exp_MDVI_Control2(env, 'exec_async', alphas, betas, init_v, init_r_bar_vec, max_iters, epsilon)
+		draw(results, plots_dir + env.name + '_MDVI_Control2_async', alphas, betas)
 
 
 def exp_RVI_Evaluation(env, update_rule, alphas, init_v, max_iters, epsilon, ref_idx=0):
@@ -116,48 +152,4 @@
 			
 			
 if __name__ == '__main__':
-	alphas = [1.0, 0.999, 0.99, 0.9, 0.7, 0.5, 0.3, 0.1, 0.01, 0.001]
-	betas = [1.0, 0.999, 0.99, 0.9, 0.7, 0.5, 0.3, 0.1, 0.01, 0.001]
-	max_iters = 100000
-	epsilon = 1e-7
-	plots_dir = "plots/"
-	Path(plots_dir).mkdir(parents=True, exist_ok=True)
-	envs = [environments.mrp1, environments.mrp2, environments.mrp3]
-	for env in envs:
-		init_v = np.zeros(env.num_states())
-		init_r_bar_scalar = 0
-		init_r_bar_vec = np.zeros(env.num_states())
-		results = exp_RVI_Evaluation(env, 'exec_sync', alphas, init_v, max_iters, epsilon, ref_idx=0)
-		draw(results, plots_dir + env.name + '_RVI_Evaluation_sync', alphas)
-		results = exp_RVI_Evaluation(env, 'exec_async', alphas, init_v, max_iters, epsilon, ref_idx=0)
-		draw(results, plots_dir + env.name + '_RVI_Evaluation_async', alphas)
-		results = exp_DVI_Evaluation(env, 'exec_sync', alphas, betas, init_v, init_r_bar_scalar, max_iters, epsilon)
-		draw(results, plots_dir + env.name + '_DVI_Evaluation_sync', alphas, betas)
-		results = exp_DVI_Evaluation(env, 'exec_async', alphas, betas, init_v, init_r_bar_scalar, max_iters, epsilon)
-		draw(results, plots_dir + env.name + '_DVI_Evaluation_async', alphas, betas)
-		results = exp_MDVI_Evaluation(env, 'exec_sync', alphas, betas, init_v, init_r_bar_vec, max_iters, epsilon)
-		draw(results, plots_dir + env.name + '_MDVI_Evaluation_sync', alphas, betas)
-		results = exp_MDVI_Evaluation(env, 'exec_async', alphas, betas, init_v, init_r_bar_vec, max_iters, epsilon)
-		draw(results, plots_dir + env.name + '_MDVI_Evaluation_async', alphas, betas)
-	
-	envs = [environments.mdp2]
-	for env in envs:
-		init_v = np.zeros(env.num_states())
-		init_r_bar_scalar = 0
-		init_r_bar_vec = np.zeros(env.num_states())
-		results = exp_RVI_Control(env, 'exec_sync', alphas, init_v, max_iters, epsilon, ref_idx=0)
-		draw(results, plots_dir + env.name + '_RVI_Control_sync', alphas)
-		results = exp_RVI_Control(env, 'exec_async', alphas, init_v, max_iters, epsilon, ref_idx=0)
-		draw(results, plots_dir + env.name + '_RVI_Control_async', alphas)
-		results = exp_DVI_Control(env, 'exec_sync', alphas, betas, init_v, init_r_bar_scalar, max_iters, epsilon)
-		draw(results, plots_dir + env.name + '_DVI_Control_sync', alphas, betas)
-		results = exp_DVI_Control(env, 'exec_async', alphas, betas, init_v, init_r_bar_scalar, max_iters, epsilon)
-		draw(results, plots_dir + env.name + '_DVI_Control_async', alphas, betas)
-		results = exp_MDVI_Control1(env, 'exec_sync', alphas, betas, init_v, init_r_bar_vec, max_iters, epsilon)
-		draw(results, plots_dir + env.name + '_MDVI_Control1_sync', alphas, betas)
-		results = exp_MDVI_Control1(env, 'exec_async', alphas, betas, init_v, init_r_bar_vec, max_iters, epsilon)
-		draw(results, plots_dir + env.name + '_MDVI_Control1_async', alphas, betas)
-		results = exp_MDVI_Control2(env, 'exec_sync', alphas, betas, init_v, init_r_bar_vec, max_iters, epsilon)
-		draw(results, plots_dir + env.name + '_MDVI_Control2_sync', alphas, betas)
-		results = exp_MDVI_Control2(env, 'exec_async', alphas, betas, init_v, init_r_bar_vec, max_iters, epsilon)
-		draw(results, plots_dir + env.name + '_MDVI_Control2_async', alphas, betas)+  run()